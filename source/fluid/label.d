--- conflicted
+++ resolved
@@ -101,41 +101,8 @@
     protected override void drawImpl(Rectangle outer, Rectangle inner) {
 
         const style = pickStyle();
-<<<<<<< HEAD
-        style.drawBackground(tree.io, outer);
-        text.draw(style, inner.start);
-
-    }
-
-    @("Labels draw and resize correctly")
-    unittest {
-
-        auto io = new HeadlessBackend;
-        auto root = label("Hello, World!");
-
-        with (Rule)
-        root.theme = nullTheme.derive(
-            rule!Label(textColor = color!"000"),
-        );
-        root.io = io;
-        root.draw();
-
-        const initialTextArea = root.text.size.x * root.text.size.y;
-        io.assertTexture(root.text.texture.chunks[0], Vector2(0, 0), color!"fff");
-
-        io.nextFrame;
-        root.text ~= " It's a nice day today!";
-        assert(root.isResizePending);
-        root.draw();
-        io.assertTexture(root.text.texture.chunks[0], Vector2(0, 0), color!"fff");
-
-        const newTextArea = root.text.size.x * root.text.size.y;
-
-        assert(newTextArea > initialTextArea);
-=======
         style.drawBackground(tree.io, canvasIO, outer);
         text.draw(canvasIO, style, inner.start);
->>>>>>> 2348ae5d
 
     }
 
