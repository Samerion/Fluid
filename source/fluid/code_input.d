--- conflicted
+++ resolved
@@ -70,7 +70,7 @@
 
     // 64 spaces of indent ought to be more than anyone should ever need
     static protected const maxIndentTabs = "\t\t\t\t\t\t\t\t";
-    static protected const maxIndentSpaces 
+    static protected const maxIndentSpaces
         = "                                                                ";
     enum maxIndentWidth = maxIndentSpaces.length;
 
@@ -188,16 +188,12 @@
 
             assert(text.hasFastEdits);
 
-<<<<<<< HEAD
-=======
             use(canvasIO);
 
->>>>>>> 2348ae5d
             auto typeface = style.getTypeface;
             typeface.setSize(io.dpi, style.fontSize);
-            
+
             text.indentWidth = indentWidth * typeface.advance(' ').x / io.hidpiScale.x;
-<<<<<<< HEAD
             text.resize(available);
             placeholderText.resize(available);
 
@@ -205,24 +201,16 @@
             minSize.y = max(placeholderText.size.y, text.size.y);
 
             assert(this.text.isMeasured);
-=======
-            text.resize(canvasIO, available);
-            minSize = text.size;
->>>>>>> 2348ae5d
 
         }
 
         override void drawImpl(Rectangle outer, Rectangle inner) {
 
             const style = pickStyle();
-<<<<<<< HEAD
             if (showPlaceholder)
-                placeholderText.draw(styles, inner.start);
+                placeholderText.draw(canvasIO, styles, inner.start);
             else
-                text.draw(styles, inner.start);
-=======
-            text.draw(canvasIO, styles, inner.start);
->>>>>>> 2348ae5d
+                text.draw(canvasIO, styles, inner.start);
 
         }
 
@@ -306,8 +294,8 @@
 
     }
 
-    /// Returns: 
-    ///     A range of strings, which if concatenated, would create the requested indent with the current 
+    /// Returns:
+    ///     A range of strings, which if concatenated, would create the requested indent with the current
     ///     indent settings.
     /// Params:
     ///     indentLevel = Number of indent
@@ -325,7 +313,7 @@
         // Indents are created by slicing either `maxIndentTabs` or `maxIndentSpaces`, which are limited in size.
         // In case an indent is larger than the size of either, it has to be split into multiple parts, which is
         // why this function returns a range of strings, rather than characters.
-        // The `iota` range will count down the number of characters remaining to print, including the count, 
+        // The `iota` range will count down the number of characters remaining to print, including the count,
         // excluding the zero.
         return iota(characterCount, 0, -cast(ptrdiff_t) maxCharacterCount)
 
@@ -333,7 +321,7 @@
             .map!(a => useTabs
                 ? maxIndentTabs[0 .. min(a, maxIndentTabs.length)]
                 : maxIndentSpaces[0 .. min(a, maxIndentSpaces.length)]);
-        
+
     }
 
     ///
@@ -367,7 +355,7 @@
         const oldEndInterval = intervalAt(end);
 
         const hasReplaced = super.replace(start, end, added, isMinor);
-        
+
         const newEndInterval = intervalAt(start + added.length);
 
         // Mark the range for reparsing
@@ -378,7 +366,6 @@
 
     }
 
-<<<<<<< HEAD
     /// Reparse changes made to the text immediately.
     protected void reparse() {
 
@@ -467,8 +454,6 @@
 
     }
 
-=======
->>>>>>> 2348ae5d
     override void resizeImpl(Vector2 vector) @trusted {
 
         // Resize the field
@@ -539,7 +524,6 @@
 
     }
 
-<<<<<<< HEAD
     unittest {
 
         auto root = codeInput();
@@ -570,10 +554,6 @@
     /// Returns:
     ///     Rope containing the indent on that line.
     Rope indentByIndex(size_t index) const {
-=======
-    /// Get indent count for offset at given index.
-    int indentLevelByIndex(size_t i) {
->>>>>>> 2348ae5d
 
         // Select indents on the given line
         const line = lineByIndex(index);
@@ -605,7 +585,6 @@
 
     }
 
-<<<<<<< HEAD
     unittest {
 
         auto root = codeInput();
@@ -643,34 +622,12 @@
         assert(root.indentLevelByIndex(36) == 2);
 
     }
-    
+
     /// Action handler for the tab key.
     @(FluidInputAction.insertTab)
     void insertTab() {
 
         const isMinor = true;
-=======
-    /// Get suitable indent size for the line at given index, according to information from `indentor`.
-    int targetIndentLevelByIndex(size_t i) {
-
-        const lineStart = lineStartByIndex(i);
-
-        // Find the previous line so it can be used as reference.
-        // For the first line, `0` is used.
-        const untilPreviousLine = value[0..lineStart].chomp;
-        const previousLineIndent = lineStart == 0
-            ? 0
-            : indentLevelByIndex(untilPreviousLine.length);
-
-        // Use the indentor if available
-        if (indentor) {
-
-            const indentEnd = lineHomeByIndex(i);
-
-            return max(0, previousLineIndent + indentor.indentDifference(indentEnd + prefix.length));
-
-        }
->>>>>>> 2348ae5d
 
         insertTab(1, isMinor);
 
@@ -690,7 +647,6 @@
 
     }
 
-<<<<<<< HEAD
     @("CodeInput.insertTab creates aligned spaces/simulates tab behavior")
     unittest {
 
@@ -845,8 +801,6 @@
 
     }
 
-=======
->>>>>>> 2348ae5d
     @(FluidInputAction.indent)
     void indent() {
 
@@ -879,13 +833,8 @@
         outdent(1);
 
     }
-<<<<<<< HEAD
-    
+
     void outdent(int level) {
-=======
-
-    void outdent(int i) {
->>>>>>> 2348ae5d
 
         const isMinor = true;
 
@@ -908,7 +857,6 @@
 
     }
 
-<<<<<<< HEAD
     @("CodeInput.outdent reduces the indent of currently selecetd lines")
     unittest {
 
@@ -1020,8 +968,6 @@
 
     }
 
-=======
->>>>>>> 2348ae5d
     override void chop(bool forward = false) {
 
         // Make it possible to backspace space-based indents
@@ -1058,29 +1004,85 @@
 
     }
 
-    @(FluidInputAction.breakLine)
-    override bool breakLine() {
-
-        const currentIndent = indentLevelByIndex(caretIndex);
-
-        // Break the line
-        if (super.breakLine()) {
-
-            // Copy indent from the previous line
-            // Enable continuous input to merge the indent with the line break in the history
-            _isContinuous = true;
-            push(indentRope(currentIndent));
-            reparse();
-
-            // Ask the autoindentor to complete the job
-            reformatLine();
-            _isContinuous = false;
-
-            return true;
-
-        }
-
-<<<<<<< HEAD
+    unittest {
+
+        auto root = codeInput();
+        root.value = q{
+                if (condition) {
+                    writeln("Hello, World!");
+                }
+        };
+        root.runInputAction!(FluidInputAction.nextWord);
+        assert(root.caretIndex == root.value.indexOf("if"));
+        root.chop();
+        assert(root.value == q{
+            if (condition) {
+                    writeln("Hello, World!");
+                }
+        });
+        root.push(' ');
+        assert(root.value == q{
+             if (condition) {
+                    writeln("Hello, World!");
+                }
+        });
+        root.chop();
+        assert(root.value == q{
+            if (condition) {
+                    writeln("Hello, World!");
+                }
+        });
+
+        // Jump a word and remove two characters
+        root.runInputAction!(FluidInputAction.nextWord);
+        root.chop();
+        root.chop();
+        assert(root.value == q{
+            i(condition) {
+                    writeln("Hello, World!");
+                }
+        });
+
+        // Push two spaces, chop one
+        root.push("  ");
+        root.chop();
+        assert(root.value == q{
+            i (condition) {
+                    writeln("Hello, World!");
+                }
+        });
+
+    }
+
+    unittest {
+
+        auto root = codeInput();
+        // 2 spaces, tab, 7 spaces
+        // Effectively 2.75 of an indent
+        root.value = "  \t       ";
+        root.caretToEnd();
+        root.chop();
+
+        assert(root.value == "  \t    ");
+        root.chop();
+
+        // Tabs are not treated specially by chop, though
+        // They could be, maybe, but it's such a dumb edgecase, this should be good enough for everybody
+        // (I've checked that Kate does remove this in a single chop)
+        assert(root.value == "  \t");
+        root.chop();
+        assert(root.value == "  ");
+        root.chop();
+        assert(root.value == "");
+
+        root.value = "  \t  \t  \t";
+        root.caretToEnd();
+        root.chop();
+        assert(root.value == "  \t  \t  ");
+
+        root.chop();
+        assert(root.value == "  \t  \t");
+
         root.chop();
         assert(root.value == "  \t  ");
 
@@ -1178,13 +1180,10 @@
         root.caretIndex = 8;
         root.breakLine;
         assert(root.value == "    abcd\n    ef");
-=======
-        return false;
->>>>>>> 2348ae5d
-
-    }
-
-    /// Convert indent on a line to use tabs or spaces depending on settings. 
+
+    }
+
+    /// Convert indent on a line to use tabs or spaces depending on settings.
     void reformatLineByIndex(size_t index) {
 
         import std.math;
@@ -1222,7 +1221,6 @@
 
     }
 
-<<<<<<< HEAD
     unittest {
 
         auto root = codeInput();
@@ -1285,8 +1283,6 @@
 
     }
 
-=======
->>>>>>> 2348ae5d
     /// CodeInput moves `toLineStart` action handler to `toggleHome`
     override void caretToLineStart() {
 
@@ -1329,7 +1325,6 @@
 
     }
 
-<<<<<<< HEAD
     unittest {
 
         auto root = codeInput();
@@ -1409,42 +1404,32 @@
             // Move home
             root.toggleHome();
             assert(root.caretIndex == tabLength);
-=======
-    @(FluidInputAction.paste)
-    override void paste() {
->>>>>>> 2348ae5d
-
-        import std.array : Appender;
-
-        if (clipboardIO) {
-
-            char[1024] buffer;
-            Appender!(char[]) content;
-            int offset;
-
-            // Read text from the clipboard and into the buffer
-            // This is not the most optimal, but pasting is completely reworked in the next release anyway
-            while (true) {
-                if (auto text = clipboardIO.readClipboard(buffer, offset)) {
-                    content ~= text;
-                }
-                else break;
-            }
-
-            paste(content[]);
-
-        }
-        else {
-            paste(io.clipboard);
-        }
-
-    }
-
-<<<<<<< HEAD
+
+            // Move to line below
+            root.runInputAction!(FluidInputAction.nextLine);
+
+            // Move to line start
+            root.caretToLineStart();
+            assert(root.caretIndex > tabLength);
+
+            const secondLineStart = root.caretIndex;
+
+            // Move a few characters to the right, and move to line start again
+            root.caretIndex = root.caretIndex + 5;
+            root.toggleHome();
+            assert(root.caretIndex == secondLineStart);
+
+            // If the caret is already at the start, it should move home
+            root.toggleHome();
+            assert(root.caretIndex == tabLength);
+            root.toggleHome();
+            assert(root.caretIndex == 0);
+
+        }
+
+    }
+
     alias push = typeof(super).push;
-=======
-    void paste(const char[] clipboard) {
->>>>>>> 2348ae5d
 
     /// Insert text into the input. Reformat if necessary.
     ///
@@ -1466,16 +1451,11 @@
         replace(selectionLowIndex, selectionHighIndex, Rope.init, isThisMinor);
         clearSelection();
 
-<<<<<<< HEAD
         const source = Rope(text);
-=======
-        const pasteStart = selectionLowIndex;
-        auto indentLevel = indentLevelByIndex(pasteStart);
->>>>>>> 2348ae5d
 
         // Step 1: Find the common indent of all lines in the inserted text
         // This data will be needed for subsequent steps
-        
+
         // Skip the first line because it's likely to be without indent when copy-pasting
         auto indentLines = source.byLine.drop(1);
 
@@ -1484,14 +1464,14 @@
         auto allIndents = indentLines.save
             .map!(a => a
                 .countUntil!(a => !a.among(' ', '\t')));
-        
+
         // Ignore blank lines (no characters other than spaces)
-        auto significantIndents = allIndents.save 
+        auto significantIndents = allIndents.save
             .filter!(a => a != -1);
 
         // Determine the common indent
         // It should be equivalent to the smallest indent of any blank line
-        const commonIndent 
+        const commonIndent
             = !significantIndents.empty ? significantIndents.minElement()
             : !allIndents.empty         ? indentLines.map!"a.length".minElement()
             : 0;
@@ -1502,7 +1482,7 @@
         foreach (line; source.byLine) {
 
             // Step 2: Remove the common indent
-            // This way the indent in the inserted text will be uniform. It can then be replaced by indent 
+            // This way the indent in the inserted text will be uniform. It can then be replaced by indent
             // matching the text editor or indentor settings
 
             const localIndent = line
@@ -1528,14 +1508,14 @@
 
             // Every line after the first should be indented relative to the first line. `indentLevel`
             // will be used as a reference. It is the lesser of indent level before and after the insert.
-            // * The push may end up reducing the indent (based on caret position), so indent should be 
+            // * The push may end up reducing the indent (based on caret position), so indent should be
             //   checked after the insert;
             // * Relative indent of each line in the clipboard should be preserved — an *increase* in indent should
             //   be ignored, so `originalIndentLevel` is still used as a reference.
             if (!started) {
                 started = true;
                 indentLevel = min(
-                    originalIndentLevel, 
+                    originalIndentLevel,
                     indentLevelByIndex(lineStart));
             }
 
@@ -1551,12 +1531,8 @@
         super.push(text, isMinor);
 
     }
-<<<<<<< HEAD
 
     @("Text pasted into CodeInput is reformatted")
-=======
-    @("CodeInput calls parse only once if Highlighter and Indentor are the same")
->>>>>>> 2348ae5d
     unittest {
 
         import std.typecons;
@@ -1617,11 +1593,7 @@
 
     }
 
-<<<<<<< HEAD
-    @("CodeInput: breakLine and paste can be undone")
-=======
     @("Legacy: CodeInput.paste creates a history entry (migrated)")
->>>>>>> 2348ae5d
     unittest {
 
         auto io = new HeadlessBackend;
@@ -1677,7 +1649,6 @@
 
     }
 
-<<<<<<< HEAD
     @("CodeInput: Undo and redo works")
     unittest {
 
@@ -1740,8 +1711,6 @@
 
     }
 
-=======
->>>>>>> 2348ae5d
 }
 
 ///
@@ -1780,7 +1749,7 @@
     /// Parse the given text to use with other functions in the highlighter.
     /// Params:
     ///     text    = New text to highlight.
-    ///     start   = Index of the first character that has changed since last parse. 
+    ///     start   = Index of the first character that has changed since last parse.
     ///         This begins both removed (start .. oldEnd) and inserted (start .. newEnd) fragments.
     ///     oldEnd  = Last index of the fragment that has been replaced.
     ///     newEnd  = Last index of newly inserted fragment.
@@ -1839,7 +1808,6 @@
 
 }
 
-<<<<<<< HEAD
 @("CodeInput invokes the syntax highlighter")
 unittest {
 
@@ -1986,7 +1954,7 @@
 
     // Even if this is just a single paste, reformatting is bound to take a while.
     // I hope it could be faster in the future, but the current performance seems to be good enough;
-    // I tried the same in IntelliJ and on my machine it's just about the same ~3 seconds, 
+    // I tried the same in IntelliJ and on my machine it's just about the same ~3 seconds,
     // Fluid might even be slightly faster.
     assert(average <= 5.seconds, format!"Too slow: average %s"(average));
     if (average > 1.seconds) {
@@ -2014,17 +1982,5 @@
     assert(root.value == `run(`
         ~ `    label("Hello, W!")`
         ~ `);`);
-    
-=======
-interface CodeIndentor {
-
-    /// Parse the given text.
-    void parse(Rope text);
-
-    /// Get indent level for the given offset, relative to the previous line.
-    ///
-    /// `CodeInput` will use the first non-white character on a line as a reference for reformatting.
-    int indentDifference(ptrdiff_t offset);
-
->>>>>>> 2348ae5d
+
 }