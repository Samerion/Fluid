--- conflicted
+++ resolved
@@ -192,10 +192,6 @@
 
     }
 
-<<<<<<< HEAD
-    @(FluidInputAction.press, WhileDown)
-    protected void press() {
-=======
     @(FluidInputAction.press, WhileHeld)
     protected void press(HoverPointer pointer) {
 
@@ -203,7 +199,6 @@
         import std.algorithm;
 
         const maxStep = max(length, 1) - 1;
->>>>>>> 2348ae5d
 
         // Get mouse position relative to the first step
         const offset = pointer.position.x - firstStepX + stepDistance/2;
