/// This module defines templates and structs used to build themes, including a set of special setters to use within
/// theme definitions. Because of the amount of general symbols defined by the module, it is not imported by default
/// and has to be imported explicitly. Do not import this globally, but within functions that define themes.
module fluid.theme;

import std.meta;
import std.range;
import std.string;
import std.traits;
import std.exception;

import fluid.node;
import fluid.utils;
import fluid.style;
import fluid.backend;
import fluid.structs;


@safe:


/// Node theme.
struct Theme {

    Rule[][TypeInfo_Class] rules;

    /// Create a new theme using the given rules.
    this(Rule[] rules...) {

        // Inherit from default theme
        this(fluidDefaultTheme.rules.dup);
        add(rules);

    }

    /// Create a theme using the given set of rules.
    this(Rule[][TypeInfo_Class] rules) {

        this.rules = rules;

    }

    /// Check if the theme was initialized.
    bool opCast(T : bool)() const {

        return rules !is null;

    }

    /// Create a new theme that derives from another.
    ///
    /// Note: This doesn't duplicate rules. If rules are changed or reassigned, they will may the parent theme. In a
    /// typical scenario you only add new rules.
    Theme derive(Rule[] rules...) {

        auto newTheme = this.dup;
        newTheme.add(rules);
        return newTheme;

    }

    /// Add rules to the theme.
    void add(Rule[] rules...) {

        foreach (rule; rules) {

            this.rules[rule.selector.type] ~= rule;

        }

    }

    /// Make the node use this theme.
    void apply(Node node) {

        node.theme = this;

    }

    /// Apply this theme on the given style.
    /// Returns: An array of delegates used to update the style at runtime.
    Rule.StyleDelegate[] apply(Node node, ref Style style) {

        Rule.StyleDelegate[] dgs;

        void applyFor(TypeInfo_Class ti) {

            // Inherit from parents
            if (ti.base) applyFor(ti.base);

            // Find matching rules
            if (auto rules = ti in rules) {

                // Test against every rule
                foreach (rule; *rules) {

                    // Run the rule, and add the callback if any
                    if (rule.applyStatic(node, style) && rule.styleDelegate) {

                        dgs ~= rule.styleDelegate;

                    }

                }

            }

        }

        applyFor(typeid(node));

        return dgs;

    }

    /// Duplicate the theme. This is not recursive; rules are not copied.
    Theme dup() {

        return Theme(rules.dup);

    }

}

@("Legacy: Themes apply to nodes (migrated)")
unittest {

    import fluid.label;

    Theme theme;

    with (Rule)
    theme.add(
        rule!Label(
            textColor = color!"#abc",
        ),
    );

    auto io = new HeadlessBackend;
    auto root = label(theme, "placeholder");
    root.io = io;

    root.draw();
    io.assertTexture(root.text.texture.chunks[0], Vector2(0, 0), color!"#fff");
    assert(root.text.texture.chunks[0].palette[0] == color("#abc"));

}

<<<<<<< HEAD
@system unittest {

    import fluid.frame;

    auto frameRule = rule!Frame(
        Rule.margin.sideX = 8,
        Rule.margin.sideY = 4,
    );
    auto theme = nullTheme.derive(frameRule);

    // Test selector
    assert(frameRule.selector.type == typeid(Frame));
    assert(frameRule.selector.tags.empty);

    // Test fields
    auto style = Style.init;
    frameRule.apply(vframe(), style);
    assert(style.margin == [8, 8, 4, 4]);
    assert(style.padding == style.init.padding);
    assert(style.textColor == style.textColor.init);

    // No dynamic rules
    assert(rule.styleDelegate is null);

    auto io = new HeadlessBackend;
    auto root = vframe(theme);
    root.io = io;

    root.draw();

    assert(root.style == style);

}

unittest {

    // Inheritance

    import fluid.label;
    import fluid.button;

    auto myTheme = nullTheme.derive(
        rule!Node(
            Rule.margin.sideX = 8,
        ),
        rule!Label(
            Rule.margin.sideTop = 6,
        ),
        rule!Button(
            Rule.margin.sideBottom = 4,
        ),
    );

    auto style = Style.init;
    myTheme.apply(button("", delegate { }), style);

    assert(style.margin == [8, 8, 6, 4]);

}

@("Copying rules interacts correctly with dynamic rules")
unittest {

    import fluid.label;
    import fluid.button;

    auto myRule = rule!Label(
        Rule.textColor = color!"011",
        Rule.backgroundColor = color!"faf",
        (Label node) => node.isDisabled
            ? rule(Rule.tint = color!"000a")
            : rule()
    );

    auto myTheme = nullTheme.derive(
        rule!Label(
            myRule,
        ),
        rule!Button(
            myRule,
            Rule.textColor = color!"012",
        ),
    );

    auto style = Style.init;
    auto myLabel = label("");

    // Apply the style, including dynamic rules
    auto cbs = myTheme.apply(myLabel, style);
    assert(cbs.length == 1);
    cbs[0](myLabel).apply(myLabel, style);

    assert(style.textColor == color!"011");
    assert(style.backgroundColor == color!"faf");
    assert(style.tint == Style.init.tint);

    // Disable the node and apply again, it should change nothing
    myLabel.disable();
    myTheme.apply(myLabel, style);
    assert(style.tint == Style.init.tint);

    // Apply the callback, tint should change
    cbs[0](myLabel).apply(myLabel, style);
    assert(style.tint == color!"000a");

}

unittest {

    import fluid.label;

    auto myLabel = label("");

    void testMargin(Rule rule, float[4] margin) {

        auto style = Style.init;

        rule.apply(myLabel, style);

        assert(style.margin == margin);

    }

    with (Rule) {

        testMargin(rule(margin = 2), [2, 2, 2, 2]);
        testMargin(rule(margin.sideX = 2), [2, 2, 0, 0]);
        testMargin(rule(margin.sideY = 2), [0, 0, 2, 2]);
        testMargin(rule(margin.sideTop = 2), [0, 0, 2, 0]);
        testMargin(rule(margin.sideBottom = 2), [0, 0, 0, 2]);
        testMargin(rule(margin.sideX = 2, margin.sideY = 4), [2, 2, 4, 4]);
        testMargin(rule(margin = [1, 2, 3, 4]), [1, 2, 3, 4]);
        testMargin(rule(margin.sideX = [1, 2]), [1, 2, 0, 0]);

    }

}

unittest {

    import std.math;
    import fluid.label;

    auto myRule = rule(
        Rule.opacity = 0.5,
    );
    auto style = Style.init;

    myRule.apply(label(""), style);

    assert(style.opacity.isClose(127/255f));
    assert(style.tint == color!"ffffff7f");

    auto secondRule = rule(
        Rule.tint = color!"abc",
        Rule.opacity = 0.6,
    );

    style = Style.init;
    secondRule.apply(label(""), style);

    assert(style.opacity.isClose(153/255f));
    assert(style.tint == color!"abc9");

}

=======
>>>>>>> 2348ae5d
// Define field setters for each field, to use by importing or through `Rule.property = value`
static foreach (field; StyleTemplate.fields) {

    mixin(
        `alias `,
        __traits(identifier, field),
        `= Field!("`,
        __traits(identifier, field),
        `", typeof(field)).make;`
    );

}

// Separately define opacity for convenience
auto opacity(float value) {

    import std.algorithm : clamp;

    return tint.a = cast(ubyte) clamp(value * ubyte.max, ubyte.min, ubyte.max);

}

/// Selector is used to pick a node based on its type and specified tags.
struct Selector {

    /// Type of the node to match.
    TypeInfo_Class type;

    /// Tags needed by the selector.
    TagList tags;

    /// If true, this selector will reject any match.
    bool rejectAll;

    /// Returns a selector that doesn't match anything
    static Selector none() {

        Selector result;
        result.rejectAll = true;
        return result;

    }

    /// Test if the selector matches given node.
    bool test(Node node) {

        return !rejectAll
            && testType(typeid(node))
            && testTags(node.tags);

    }

    /// Test if the given type matches the selector.
    bool testType(TypeInfo_Class type) {

        return !this.type || this.type.isBaseOf(type);

    }

    @("Selector.testType correctly identifies node types")
    unittest {

        import fluid.input;
        import fluid.label;
        import fluid.button;

        auto myLabel = label("my label");
        auto myButton = button("my button", delegate { });

        auto selector = Selector(typeid(Node));

        assert(selector.test(myLabel));
        assert(selector.test(myButton));

        auto anotherSelector = Selector(typeid(Button));

        assert(!anotherSelector.test(myLabel));
        assert(anotherSelector.test(myButton));

        auto noSelector = Selector();

        assert(noSelector.test(myLabel));
        assert(noSelector.test(myButton));

    }

    /// True if all tags in this selector are present on the given node.
    bool testTags(TagList tags) {

        // TODO linear search if there's only one tag
        return this.tags.intersect(tags).walkLength == this.tags.length;

    }

    @("Selector.testTags correctly identifies tags")
    unittest {

        import fluid.label;

        @NodeTag enum Good;
        @NodeTag enum Bad;

        auto selector = Selector(typeid(Label)).addTags!Good;

        assert(selector.test(label(.tags!Good, "")));
        assert(!selector.test(label(.tags!Bad, "")));
        assert(!selector.test(label("")));

    }

    /// Create a new selector requiring the given set of tags.
    Selector addTags(tags...)() {

        return Selector(type, this.tags.add!tags);

    }

}

/// Create a style rule for the given node.
///
/// Template parameters are used to select the node the rule applies to, based on its type and the tags it has. Regular
/// parameters define the changes made by the rule. These are created by using automatically defined members of `Rule`,
/// which match names of `Style` fields. For example, to change the property `Style.textColor`, one would assign
/// `Rule.textColor` inside this parameter list.
///
/// ---
/// rule!Label(
///     Rule.textColor = color("#fff"),
///     Rule.backgroundColor = color("#000"),
/// )
/// ---
///
/// It is also possible to pass a `when` subrule to apply changes based on runtime conditions:
///
/// ---
/// rule!Button(
///     Rule.backgroundColor = color("#fff"),
///     when!"a.isHovered"(
///         Rule.backgroundColor = color("#ccc"),
///     )
/// )
/// ---
///
/// If some directives are repeated across different rules, they can be reused:
///
/// ---
/// myRule = rule(
///     Rule.textColor = color("#000"),
/// ),
/// rule!Button(
///     myRule,
///     Rule.backgroundColor = color("#fff"),
/// )
/// ---
///
/// Moreover, rules respect inheritance. Since `Button` derives from `Label` and `Node`, `rule!Label` will also apply
/// to buttons, and so will `rule!Node`.
///
/// For more advanced use-cases, it is possible to directly pass a delegate that accepts a node and returns a
/// subrule.
///
/// ---
/// rule!Button(
///     a => rule(
///         Rule.backgroundColor = pickColor(),
///     )
/// )
/// ---
///
/// It is recommended to use the `with (Rule)` statement to make rule definitions clearer.
template rule(T : Node = Node, tags...) {

    Rule rule(Ts...)(Ts fields) {

        enum isWhenRule(alias field) = is(typeof(field) : WhenRule!dg, alias dg);
        enum isDynamicRule(alias field) = isCallable!field || isWhenRule!field || is(typeof(field) : Rule);

        Rule result;
        Rule[] crumbs;

        // Create the selector
        result.selector = Selector(typeid(T)).addTags!tags;

        // Load fields
        static foreach (i, field; fields) {{

            // Directly assigned field
            static if (is(typeof(field) : Field!(fieldName, T), string fieldName, T)) {

                // Add to the result
                field.apply(result.fields);

            }

            // Copy from another rule
            else static if (is(typeof(field) : Rule)) {

                assert(field.selector.testType(typeid(T)),
                    format!"Cannot paste rule for %s into a rule for %s"(field.selector.type, typeid(T)));

                // Copy fields
                field.fields.apply(result.fields);

                // Merge breadcrumbs
                result.breadcrumbs.crumbs ~= field.breadcrumbs.crumbs;

                // Also add delegates below...

            }

            // Children rule
            else static if (is(typeof(field) : ChildrenRule)) {

                // Insert the rule into breadcrumbs
                crumbs ~= field.rule;

            }

            // Dynamic rule
            else static if (isDynamicRule!field) { }

            else static assert(false, format!"Unrecognized type %s (argument index %s)"(typeof(field).stringof, i));

        }}

        // Load delegates
        alias delegates = Filter!(isDynamicRule, fields);

        // Build the dynamic rule delegate
        static if (delegates.length)
        result.styleDelegate = (Node node) {

            Rule dynamicResult;

            // Cast the node into proper type
            auto castNode = cast(T) node;
            assert(castNode, "styleDelegate was passed an invalid node");

            static foreach (dg; delegates) {

                // A "when" rule
                static if (isWhenRule!dg) {

                    // Test the predicate before applying the result
                    if (dg.predicate(castNode)) {

                        dg.rule.apply(node, dynamicResult);

                    }

                    // Apply the alternative if predicate fails
                    else dg.alternativeRule.apply(node, dynamicResult);

                }

                // Regular rule, forward to its delegate
                else static if (is(typeof(dg) : Rule)) {

                    if (dg.styleDelegate)
                    dg.styleDelegate(node).apply(node, dynamicResult);

                }

                // Use the delegate and apply the result on the template of choice
                else dg(castNode).apply(node, dynamicResult);

            }

            return dynamicResult;

        };

        // Append ruleset from breadcrumbs to current breadcrumbs
        if (crumbs) {
            result.breadcrumbs.crumbs ~= crumbs;
        }

        return result;

    }

}

/// Rules specify changes that are to be made to the node's style.
struct Rule {

    alias StyleDelegate = Rule delegate(Node node) @safe;
    alias loadTypeface = Style.loadTypeface;

    public import fluid.theme;

    /// Selector to filter items that should match this rule.
    Selector selector;

    /// Fields affected by this rule and their values.
    StyleTemplate fields;

    /// Callback for updating the style dynamically. May be null.
    StyleDelegate styleDelegate;

    /// Breadcrumbs, if any, assigned to nodes matching this rule.
    Breadcrumbs breadcrumbs;

    alias field(string name) = __traits(getMember, StyleTemplate, name);
    alias FieldType(string name) = field!name.Type;

    /// Returns true if the rule can be applied to the given node.
    bool canApply(Node node) {

        return selector.test(node);

    }

    /// Combine with another rule. Applies dynamic rules immediately.
    bool apply(Node node, ref Rule rule) {

        // Test against the selector
        if (!canApply(node)) return false;

        // Apply changes
        fields.apply(rule.fields);

        // Load breadcrumbs
        rule.breadcrumbs ~= breadcrumbs;

        // Check for delegates
        if (styleDelegate) {

            // Run and apply the delegate
            styleDelegate(node).apply(node, rule);

        }

        return true;

    }

    /// Apply this rule on the given style.
    /// Returns: True if applied, false if not.
    bool apply(Node node, ref Style style) {

        // Apply the rule
        if (!applyStatic(node, style)) return false;

        // Check for delegates
        if (styleDelegate) {

            // Run and apply the delegate
            styleDelegate(node).apply(node, style);

        }

        return true;

    }

    /// Apply this rule on the given style. Ignores dynamic styles.
    /// Returns: True if applied, false if not.
    bool applyStatic(Node node, ref Style style) {

        // Test against the selector
        if (!canApply(node)) return false;

        // Apply changes
        fields.apply(style);

        // Load breadcrumbs
        style.breadcrumbs ~= breadcrumbs;

        return true;

    }

}

/// Branch out in a rule to apply styling based on a runtime condition.
WhenRule!predicate when(alias predicate, Args...)(Args args) {

    return WhenRule!predicate(rule(args));

}

struct WhenRule(alias dg) {

    import std.functional;

    /// Function to evaluate to test if the rule should be applied.
    alias predicate = unaryFun!dg;

    /// Rule to apply.
    Rule rule;

    /// Rule to apply when the predicate fails.
    Rule alternativeRule;

    /// Specify rule to apply in case the predicate fails. An `else` branch.
    WhenRule otherwise(Args...)(Args args) {

        // TODO else if?

        auto result = this;
        result.alternativeRule = .rule(args);
        return result;

    }

}

/// Create a rule that affects the children of a node. To be placed inside a regular rule.
///
/// A `children` rule creates a "breadcrumb" which is a tag applied to the node that tracks
/// all `children` rules affecting it, including all `children` rules it has spawned. Every node will
/// then activate corresponding rules
template children(T : Node = Node, tags...) {

    ChildrenRule children(Ts...)(Ts fields) {

        return ChildrenRule(rule!(T, tags)(fields));

    }

}

/// A version of `Rule` that affects children.
struct ChildrenRule {

    Rule rule;

}

struct Breadcrumbs {

    alias Key = size_t;

    /// All rules activated by this instance.
    Rule[][] crumbs;

    /// Cached children instances.
    Breadcrumbs[Key] children;

    bool opCast(T : bool)() const {

        return this !is this.init;

    }

    /// Get an key for the given ruleset.
    static Key key(Rule[] rules) {

        return cast(Key) rules.ptr;

    }

    /// Apply the breadcrumbs on the given node. Runs static rules only.
    void applyStatic(Node node, ref Style style) {

        foreach (rules; crumbs) {

            foreach (rule; rules) {

                // Apply the styles
                // applyStatic tests compatibility automatically
                rule.applyStatic(node, style);

            }

        }

    }

    /// Apply the breadcrumbs on the given node. Runs dynamic rules only.
    void applyDynamic(Node node, ref Style style) {

        foreach (rules; crumbs) {

            foreach (rule; rules) {

                if (rule.styleDelegate && rule.canApply(node)) {

                    rule.styleDelegate(node).apply(node, style);

                }

            }

        }

    }

    /// Combine with another breadcrumbs instance.
    ///
    /// This breadcrumb will now point to the same breadcrumb as the one given, but the chain will be combined to
    /// include both of them.
    ref Breadcrumbs opOpAssign(string op : "~")(Breadcrumbs other) return {

        // Stop if there's nothing to do
        if (!other) return this;

        foreach (rules; other.crumbs) {

            // Skip empty crumbs
            if (rules.length == 0) continue;

            // Loop up the entry in the cache
            // If one isn't present, create a new one with the ruleset appended
            this = children.require(key(rules), Breadcrumbs(crumbs ~ rules));

        }

        return this;

    }

}

struct StyleTemplate {

    alias fields = NoDuplicates!(getSymbolsByUDA!(Style, Style.Themable));

    // Create fields for every themable item
    static foreach (field; fields) {

        static if (!isFunction!(typeof(field)))
            mixin(q{ FieldValue!(typeof(field)) }, __traits(identifier, field), ";");

    }

    /// Update the given style using this template.
    void apply(ref Style style) {

        // TODO only iterate on fields that have changed
        static foreach (field; fields) {{

            auto newValue = mixin("this.", __traits(identifier, field));

            newValue.apply(__traits(child, style, field));

        }}

    }

    /// Combine with another style template, applying all local rules on the other template.
    void apply(ref StyleTemplate style) {

        static foreach (i, field; fields) {

            this.tupleof[i].apply(style.tupleof[i]);

        }

    }

    string toString()() const @trusted {

        string[] items;

        static foreach (field; fields) {{

            enum name = __traits(identifier, field);
            auto value = mixin("this.", name);

            if (value.isSet)
                items ~= format("%s: %s", name, value);

        }}

        return format("StyleTemplate(%-(%s, %))", items);

    }

}

/// `Field` allows defining and performing partial changes to members of Style.
struct Field(string fieldName, T) {

    enum name = fieldName;
    alias Type = T;

    FieldValue!T value;

    static Field make(Item, size_t n)(Item[n] value) {

        Field field;
        field.value = value;
        return field;

    }

    static Field make(T)(T value)
    if (!isStaticArray!T)
    do {

        Field field;
        field.value = value;
        return field;

    }

    static Field make() {

        return Field();

    }

    /// Apply on a style template.
    void apply(ref StyleTemplate style) {

        value.apply(__traits(child, style, Rule.field!fieldName));

    }

    // Operators for structs
    static if (is(T == struct)) {

        template opDispatch(string field)
        if (__traits(hasMember, T, field))
        {

            Field opDispatch(Input)(Input input) return {

                __traits(getMember, value, field) = input;
                return this;

            }

        }

    }

    // Operators for arrays
    static if (isStaticArray!T) {

        private size_t[2] slice;

        Field opAssign(Input, size_t n)(Input[n] input) return {

            value[slice] = input;
            return this;

        }

        Field opAssign(Input)(Input input) return
        if (!isStaticArray!Input)
        do {

            value[slice] = input;
            return this;

        }

        inout(Field) opIndex(size_t i) return inout {

            return inout Field(value, [i, i+1]);

        }

        inout(Field) opIndex(return inout Field slice) const {

            return slice;

        }

        inout(Field) opSlice(size_t dimension : 0)(size_t i, size_t j) return inout {

            return Field(value, [i, j]);

        }

    }

}

<<<<<<< HEAD
unittest {

    import fluid.text.freetype;

    auto typeface = new FreetypeTypeface;
    auto sample = Rule.typeface = typeface;

    assert(sample.name == "typeface");

    auto target = Style.defaultTypeface;
    assert(target !is typeface);
    sample.value.apply(target);

    assert(target is typeface);
    assert(typeface is typeface);

}

unittest {

    auto sampleField = Rule.margin = 4;

    assert(sampleField.name == "margin");
    assert(sampleField.slice == [0, 0]);

    float[4] field = [1, 1, 1, 1];
    sampleField.value.apply(field);

    assert(field == [4, 4, 4, 4]);

}

unittest {

    auto sampleField = Rule.margin.sideX = 8;

    assert(sampleField.name == "margin");
    assert(sampleField.slice == [0, 2]);

    float[4] field = [1, 1, 1, 1];
    sampleField.value.apply(field);

    assert(field == [8, 8, 1, 1]);

}

=======
>>>>>>> 2348ae5d
template FieldValue(T) {

    // Struct
    static if (is(T == struct))
        alias FieldValue = FieldValueStruct!T;

    // Static array
    else static if (is(T : E[n], E, size_t n))
        alias FieldValue = FieldValueStaticArray!(E, n);

    // Others
    else alias FieldValue = FieldValueOther!T;

}

private struct FieldValueStruct(T) {

    alias Type = T;
    alias ExpandedType = staticMap!(FieldValue, typeof(Type.tupleof));

    ExpandedType value;
    bool isSet;

    FieldValueStruct opAssign(FieldValueStruct value) {

        this.value = value.value;
        this.isSet = value.isSet;

        return this;

    }

    Type opAssign(Type value) {

        // Mark as set
        isSet = true;

        // Assign each field
        foreach (i, ref field; this.value) {

            field = value.tupleof[i];

        }

        return value;

    }

    template opDispatch(string name)
    if (__traits(hasMember, Type, name))
    {

        T opDispatch(T)(T value) {

            enum i = staticIndexOf!(name, FieldNameTuple!Type);

            // Mark as set
            isSet = true;

            // Assign the field
            this.value[i] = value;

            return value;

        }

    }

    /// Change the given value to match the requested change.
    void apply(ref Type value) {

        if (!isSet) return;

        foreach (i, field; this.value) {
            field.apply(value.tupleof[i]);
        }

    }

    /// Change the given value to match the requested change.
    void apply(ref FieldValueStruct value) {

        if (!isSet) return;

        value.isSet = true;

        foreach (i, field; this.value) {
            field.apply(value.value[i]);
        }

    }

}

private struct FieldValueStaticArray(E, size_t n) {

    alias Type = E[n];
    alias ExpandedType = FieldValue!E[n];

    ExpandedType value;
    bool isSet;

    FieldValueStaticArray opAssign(FieldValueStaticArray value) {

        this.value = value.value;
        this.isSet = value.isSet;
        return this;

    }

    Item[n] opAssign(Item, size_t n)(Item[n] value) {

        // Mark as changed
        isSet = true;

        // Assign each field
        foreach (i, ref field; this.value[]) {

            field = value[i];

        }

        return value;

    }

    Input opAssign(Input)(Input value)
    if (!isStaticArray!Input)
    do {

        // Implicit cast
        Type newValue = value;

        opAssign(newValue);

        return value;

    }

    Input opIndexAssign(Input)(Input input, size_t index) {

        isSet = true;
        value[index] = input;
        return input;

    }

    Input[n] opIndexAssign(Input, size_t n)(Input[n] input, size_t[2] indices) {

        assert(indices[1] - indices[0] == n, "Invalid slice");

        isSet = true;
        foreach (i, ref field; value[indices[0] .. indices[1]]) {
            field = input[i];
        }

        return input;

    }

    auto opIndexAssign(Input)(Input input, size_t[2] indices)
    if (!isStaticArray!Input)
    do {

        isSet = true;
        return value[indices[0] .. indices[1]] = FieldValue!E(input, true);

    }

    size_t[2] opSlice(size_t i, size_t j) const {

        return [i, j];

    }

    /// Change the given value to match the requested change.
    void apply(ref Type value) {

        if (!isSet) return;

        foreach (i, field; this.value[]) {
            field.apply(value[i]);
        }

    }

    /// Change the given value to match the requested change.
    void apply(ref FieldValueStaticArray value) {

        if (!isSet) return;

        value.isSet = true;

        foreach (i, field; this.value[]) {
            field.apply(value.value[i]);
        }

    }

    string toString() {

        Type output;
        apply(output);
        return format!"%s"(output);

    }

}

private struct FieldValueOther(T) {

    alias Type = T;

    Type value;
    bool isSet;

    FieldValueOther opAssign(FieldValueOther value) {

        this.value = value.value;
        this.isSet = value.isSet;

        return this;

    }

    Type opAssign(Input)(Input value) {

        // Mark as set
        isSet = true;

        return this.value = value;

    }

    /// Change the given value to match the requested change.
    void apply(ref Type value) {

        if (!isSet) return;

        value = this.value;

    }

    /// Apply another modification to a field.
    void apply(ref FieldValueOther value) {

        if (!isSet) return;

        value.value = this.value;
        value.isSet = true;

    }

    string toString() const @trusted {

        return format!"%s"(value);

    }

}<|MERGE_RESOLUTION|>--- conflicted
+++ resolved
@@ -146,7 +146,6 @@
 
 }
 
-<<<<<<< HEAD
 @system unittest {
 
     import fluid.frame;
@@ -313,8 +312,6 @@
 
 }
 
-=======
->>>>>>> 2348ae5d
 // Define field setters for each field, to use by importing or through `Rule.property = value`
 static foreach (field; StyleTemplate.fields) {
 
@@ -988,7 +985,6 @@
 
 }
 
-<<<<<<< HEAD
 unittest {
 
     import fluid.text.freetype;
@@ -1035,8 +1031,6 @@
 
 }
 
-=======
->>>>>>> 2348ae5d
 template FieldValue(T) {
 
     // Struct
