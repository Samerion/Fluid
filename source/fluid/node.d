--- conflicted
+++ resolved
@@ -474,15 +474,6 @@
 
     }
 
-<<<<<<< HEAD
-    alias resizePending = isResizePending;
-
-    /// Returns: True if this node is to be resized before the next frame.
-    bool isResizePending() const {
-
-        return _resizePending;
-
-=======
     /// Start a branch action (or multiple) to run on children of this node.
     ///
     /// This should only be used inside `drawImpl`. The action will stop as soon as the return value goes
@@ -499,7 +490,6 @@
     in (action, "Node.runAction(TreeAction) called with a `null` argument")
     do {
         return startBranchAction(only(action));
->>>>>>> 2348ae5d
     }
 
     /// ditto
@@ -568,8 +558,10 @@
 
     }
 
-    /// True if this node is pending a resize.
-    bool resizePending() const {
+    alias resizePending = isResizePending;
+
+    /// Returns: True if this node is to be resized before the next frame.
+    bool isResizePending() const {
         return _resizePending;
     }
 
@@ -1328,10 +1320,6 @@
 
     }
 
-<<<<<<< HEAD
-    /// The focus box defines the *focused* part of the node. This is relevant in nodes which may have a selectable 
-    /// subset, such as a dropdown box, which may be more important at present moment (selected). Scrolling actions 
-=======
     /// Test if the specified point is the node's bounds. This is used to map screen positions to
     /// nodes, such as when determining which nodes are hovered by mouse. If the node contains
     /// the point, then it's a "hit," and if not, it's a "miss."
@@ -1391,7 +1379,6 @@
 
     /// The focus box defines the *focused* part of the node. This is relevant in nodes which may have a selectable
     /// subset, such as a dropdown box, which may be more important at present moment (selected). Scrolling actions
->>>>>>> 2348ae5d
     /// like `scrollIntoView` will use the focus box to make sure the selected area is presented to the user.
     /// Returns: The focus box of the node.
     Rectangle focusBoxImpl(Rectangle inner) const {
