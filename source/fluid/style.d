--- conflicted
+++ resolved
@@ -13,14 +13,10 @@
 import fluid.text.typeface;
 import fluid.text.freetype;
 
-<<<<<<< HEAD
-public import fluid.theme : Theme, Selector, rule, Rule, when, WhenRule, children, ChildrenRule, Field, Breadcrumbs;
-=======
 import fluid.io.canvas;
 
 public import fluid.theme : makeTheme, Theme, Selector, rule, Rule, when, WhenRule, children, ChildrenRule, Field,
     Breadcrumbs;
->>>>>>> 2348ae5d
 public import fluid.border;
 public import fluid.default_theme;
 public import fluid.backend : color;
