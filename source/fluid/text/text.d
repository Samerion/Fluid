module fluid.text.text;

import std.uni;
import std.conv;
import std.math;
import std.range;
import std.string;
import std.algorithm;

import fluid.node;
import fluid.style;
import fluid.utils;
import fluid.io.canvas;

import fluid.text.util;
import fluid.text.rope;
import fluid.text.ruler;
import fluid.text.cache;
import fluid.text.typeface;
import fluid.text.composite_texture;


@safe:


/// Create a Text struct with given range as a text layer map.
StyledText!StyleRange mapText(StyleRange)(Node node, const char[] text, StyleRange range) {

    return typeof(return)(node, text, range);

}

alias Text = StyledText!();

/// Draws text: handles updates, formatting and styling.
struct StyledText(StyleRange = TextStyleSlice[]) {

    static assert(isForwardRange!StyleRange,
        "StyleRange must be a valid forward range of TextStyleSlices");
    static assert(is(ElementType!StyleRange : TextStyleSlice),
        "StyleRange must be a valid forward range of TextStyleSlices");

    /// Minimum distance between automatically created checkpoints.
    /// See_Also: `_cache`, `measure`
    private enum checkpointDistance = 256;
    static assert(checkpointDistance > CachedTextRuler.sizeof);

    public {

        /// Node owning this text struct.
        Node node;

        /// Texture generated by the struct.
        CompositeTexture texture;

        /// Range assigning slices of text to styles by index. A single text can have up to 256 different styles.
        ///
        /// Ranges should not overlap, and must be ordered by `start`. If a piece of text is not matched, it is assumed
        /// to belong to style 0.
        StyleRange styleMap;

        /// If true, enables optimizations for frequently edited text.
        bool hasFastEdits;

        /// Indent width, in pixels.
        float indentWidth = 32;

    }

    package {

        /// Last used DPI.
        Vector2 _dpi;

        /// Last used font size.
        float _fontSize;

        /// Cache of all measured text segments.
        TextRulerCache _cache;

        /// Underlying text.
        Rope _value;

        /// Text bounding box size, in dots.
        Vector2 _sizeDots;

        /// If true, text will be wrapped if it doesn't fit available space.
        bool _wrap;

        /// Start and end of the update range; area of the text that was updated since the last resize and has to be
        /// measured again. Both are inclusive.
        size_t _updateRangeStart, _updateRangeEnd;

    }

    alias minSize = size;
    alias value this;

    static if (is(StyleRange == TextStyleSlice[]))
    this(Node node, Rope text) {

        this.node = node;
        opAssign(text);

    }

    this(Node node, Rope text, StyleRange styleMap) {

        this.styleMap = styleMap;
        this.node = node;
        opAssign(text);

    }

    static if (is(StyleRange == TextStyleSlice[]))
    this(Node node, const(char)[] text) {

        this.node = node;
        opAssign(text);

    }

    this(Node node, const(char)[] text, StyleRange styleMap) {

        this.styleMap = styleMap;
        this.node = node;
        opAssign(text);

    }

    /// Copy the text, clear ownership and texture.
    this(StyledText text) const {

        this.node = null;
        this._value = text.value;
        this.styleMap = text.styleMap.save;

    }

    /// Returns: DPI currently used by this struct.
    private Vector2 dpi(CanvasIO canvasIO) const {
        if (canvasIO)
            return canvasIO.dpi;
        else
            return Vector2(96, 96);
    }

    /// Returns: Scale currently used by this struct.
    private Vector2 hidpiScale(CanvasIO canvasIO) const {
        if (canvasIO)
            return canvasIO.toDots(Vector2(1, 1));
        else
            return Vector2(1, 1);
    }

    /// Get or the value rendered by this text.
    ///
    /// If more text is rendered, partial changes should be done through `replace`.
    ///
    /// Params:
    ///     newValue = Set a new value for this text.
    /// Returns: The value.
    ref inout(Rope) value() inout {

        return _value;

    }

    /// ditto
    Rope value(Rope newValue) {

        replace(0, _value.length, newValue);
        return _value;

    }

    /// ditto
    Rope value(const char[] newValue) {

        return value(Rope(newValue));

    }

    /// Clear cache and reload all text.
    void reload(CanvasIO canvasIO = null) {
        auto style = node.pickStyle;
        auto typeface = style.getTypeface;
        auto width = _cache.startRuler.lineWidth;

        clearCache(canvasIO, typeface, width);
    }

    /// Queue reloading text in range. If the range changes length, specify both oldHigh and newHigh.
    ///
    /// This does NOT perform the action immediately. It updates text intervals in the cache, and marks the
    /// area that needs to be remeasurement. Positions will update on the next resize, which is triggered as this
    /// function is called.
    ///
    /// Params:
    ///     start       = Interval from text to start of both ranges, inclusive.
    ///     oldInterval = Interval covering the now deleted text.
    ///     newInterval = Interval covering the newly inserted text. If omitted, it is assumed to be the same and
    ///         the interval size does not change.
    void reload(TextInterval start, TextInterval oldInterval, TextInterval newInterval) {

        const newEnd = start + newInterval;

        node.updateSize();

        // Make sure each of the previously added TextRuler cache checkpoints point to the same characters, still.
        // It is likely some of their positions have stayed the same, at least partially, which can save us a lot of
        // time if we reuse them.
        _cache.updateInterval(start, oldInterval, newInterval);

        // No update range is set, replace it
        if (_updateRangeStart == _updateRangeEnd) {

            _updateRangeStart = start.length;
            _updateRangeEnd   = newEnd.length;

        }

        // Update boundaries of the existing update range
        else {

            if (start.length < _updateRangeStart)
                _updateRangeStart = start.length;

            if (newEnd.length > _updateRangeEnd)
                _updateRangeEnd = newEnd.length;

        }

    }

    /// Replace value at a given range with a new value. This is the main, and fastest way to operate on TextInput text.
    ///
    /// Params:
    ///     start  = Start index, inclusive; First index to delete.
    ///     end    = End index, exclusive; First index after the newly inserted fragment.
    ///     value  = Value to insert.
    void replace(size_t start, size_t end, Rope value) {

        // Ignore if there's no change
        if (start == end && value.length == 0) return;

        const startInterval = positionOf(start);
        const oldInterval   = positionOf(end)
            .dropHead(startInterval);

        _value = _value.replace(start, end, value);

        const newInterval = TextInterval(value);

        reload(startInterval, oldInterval, newInterval);

    }

    /// ditto
    void replace(size_t start, size_t end, const(char)[] value) {

        replace(start, end, Rope(value));

    }

    /// Returns:
    ///     Interval between the start of text and the character at given index. This can be used to determine the line
    ///     and column number of the given character.
    /// Params:
    ///     index = Index to search for.
    TextInterval positionOf(size_t index) {

        // Find a suitable point to start search at
        const range = freshCacheQuery(index);
        const point = range.front.point;

        const start = point.length;
        const end   = index;

        return point + TextInterval(value[start .. end]);

    }

    /// Query the cache by index, ensuring the cache is fresh.
    ///
    /// If the cache was not generated recently, checkpoints may be absent or very rare, making it very slow to perform
    /// multiple cache queries. This function will detect this situation and refresh the cache as needed.
    ///
    /// Params:
    ///     index = Index to query.
    /// Returns:
    ///     The `query` result as-is, using recent data.
    private auto freshCacheQuery(size_t index) {

        auto range = query(&_cache, index);

        assert(index >= range.front.point.length);

        // The result is good enough, return it
        if (isMeasured || index - range.front.point.length <= checkpointDistance) {
            return range.move;
        }

        // Cache is stale, measure again
        resize(Vector2(range.front.lineWidth, 0), _wrap);
        return query(&_cache, index);

    }

    Rope opAssign(Rope text) {
        if (text is value) return text;
        node.updateSize();
        return value = text;
    }

    const(char)[] opAssign(const(char)[] text) {

        // Ignore if there's no change to be made
        if (text == value) return text;

        // Request update otherwise
        value = text;
        return text;

    }

    string opIndexAssign(string value, size_t[2] index) {

        replace(index[0], index[1], Rope(value));
        return value;

    }

    Rope opIndexAssign(Rope value, size_t[2] index) {

        replace(index[0], index[1], value);
        return value;

    }

    char opIndex(size_t index) const nothrow {

        return value[index];

    }

    Rope opIndex(size_t[2] index) const nothrow {

        return value[index];

    }

    size_t[2] opSlice(size_t dim : 0)(size_t i, size_t j) const nothrow {

        return [i, j];

    }

    size_t opDollar() const nothrow {

        return value.length;

    }

    void opOpAssign(string operator : "~")(const(char)[] text) {

        replace(value.length, value.length, text);

    }

    void opOpAssign(string operator : "~")(Rope text) {

        replace(value.length, value.length, text);

    }

    /// Get the size of the text.
    Vector2 size() const {
        const scale = _dpi / 96f;
        return Vector2(
            _sizeDots.x / scale.x,
            _sizeDots.y / scale.y,
        );
    }

    alias minSize = size;

    /// Measure and set the bounding box for this text.
    void resize() {

        resize!keepWords(Vector2(), false);

    }

    /// Set new bounding box for the text.
    void resize(CanvasIO canvasIO) {
        if (canvasIO) {
            return resize(canvasIO, Vector2.init, false);
        }
        else {
            return resize();
        }
    }

    /// Set new bounding box for the text; wrap the text if it doesn't fit in boundaries.
    /// Params:
    ///     splitter = Function to use to split the text. Currently unsupported.
    ///     space    = Boundaries to fit the text in.
    ///     wrap     = Wrap text, on by default.
    void resize(alias splitter = Typeface.defaultWordChunks)(Vector2 space, bool wrap = true)
    in (node, "Text was not initialized; `node` was not set.")
    do {

        auto style = node.pickStyle;
        auto typeface = style.getTypeface;
        const scale = this.hidpiScale(null);
        const dpi = this.dpi(null);

        // Apply DPI
        style.setDPI(dpi);
        typeface.indentWidth = cast(int) (indentWidth * scale.x);
        space.x *= scale.x;
        space.y *= scale.y;

        /// Minimum pixel change that counts
        measure!splitter(null, space, wrap);
        clearTextures(dpi);

    }

    /// Set new bounding box for the text; wrap the text if it doesn't fit in boundaries.
    void resize(alias splitter = Typeface.defaultWordChunks)(CanvasIO canvasIO, Vector2 space,
        bool wrap = true)
    do {
        if (!canvasIO) {
            return resize!splitter(space, wrap);
        }

        auto style = node.pickStyle;
        auto typeface = style.getTypeface;
        const dpi = canvasIO.dpi;
        const scale = canvasIO.toDots(Vector2(1, 1));

        // Apply DPI
        style.setDPI(dpi);
        typeface.indentWidth = cast(int) (indentWidth * scale.x);
        space.x *= scale.x;
        space.y *= scale.y;

        // Update the size
        measure!splitter(canvasIO, space, wrap);
        clearTextures(dpi);
    }

    /// Returns: Number of pixels in both directions that may make a notable visual difference.
    private Vector2 epsilon() const {
        return Vector2(1/4f, 1/4f);
    }

    /// Test for changes to text properties: typeface, DPI, font size, box width and wrapping.
    /// Returns: True if the cache should be purged.
    private bool shouldCacheReset(CanvasIO canvasIO, Vector2 space, bool wrap) {

        auto style = node.style;
        auto typeface = style.getTypeface;

        const dpi = this.dpi(canvasIO);
        const firstRuler = _cache.startRuler;
        const widthChanged = wrap && abs(space.x - firstRuler.lineWidth) >= epsilon.x;

        return widthChanged
            || typeface !is firstRuler.typeface
            || abs(dpi.x - _dpi.x) >= epsilon.x
            || abs(dpi.y - _dpi.y) >= epsilon.y
            || abs(style.fontSize - _fontSize) >= epsilon.y
            || wrap != _wrap;

    }

    /// Clear the cache.
    private void clearCache(CanvasIO canvasIO, Typeface typeface, float lineWidth)
    in (typeface)
    do {

        auto ruler = TextRuler(typeface, lineWidth);
        ruler.startLine();
        _cache = TextRulerCache(ruler);
        _dpi = this.dpi(canvasIO);
        _fontSize = node.style.fontSize;
        _updateRangeStart = 0;
        _updateRangeEnd = value.length;

    }

    /// Measure text size in the update region and update `_sizeDots` to the bounding box of this text. Size is
    /// expressed in terms of screen dots.
    ///
    /// The update region is a single continuous area in the `value` that has been written since the last `measure`
    /// call. Any changed piece of text will be placed in the update region to be picked up and measured by this
    /// function. Because this function cannot distinguish between modifications made in multiple different spots,
    /// unmodified text between two edited spots of text will be included in the region as well. This function
    /// resets the update region once it is finished.
    ///
    /// While measuring text in the update region, "checkpoints" with measurement data are created and written to
    /// `_cache`. This makes it possible to find the position of a character in the text afterwards without having to
    /// remeasure the entire text. Furthermore, it's used to make subsequent measurements faster as area before the
    /// update region can be skipped, and lines after can be just offset without measuring them again.
    ///
    /// Params:
    ///     splitter = Function to use to split words.
    ///     space   = Limit for the space of the region the text shouldn't cross, in dots.
    ///     wrap    = If true, text should be limited by a bounding box.
    private void measure(alias splitter = Typeface.defaultWordChunks)(CanvasIO canvasIO, Vector2 space, bool wrap)
    out (; isMeasured)
    do {

        auto style = node.pickStyle;
        auto typeface = style.getTypeface;
        const epsilon = this.epsilon;

        // Unset space if wrapping is disabled
        if (!wrap) space = Vector2(float.nan, float.nan);

        // Reset the cache if text properties changed
        if (shouldCacheReset(canvasIO, space, wrap)) {
            clearCache(canvasIO, typeface, space.x);
            _wrap = wrap;
        }

        // Nothing to update
        if (_updateRangeStart == _updateRangeEnd && value != "") return;

        // Find the first beacon to update
        scope rulers = query(&_cache, _updateRangeStart);
        auto ruler = rulers.front;
        bool started;
        float yOffset = 0;
        rulers.popFront();

        assert(!wrap || abs(ruler.lineWidth - space.x) < epsilon.x,
            format!"Line width mismatch: ruler(%s), space(%s)"(ruler.lineWidth, space.x));

        const start = ruler.point.length;
        size_t lastCheckpoint = start;

        // Split on lines
        lines: foreach (line; value[start .. $].byLine) {

            auto index = start + line.index;

            if (started) {
                ruler.startLine();
                ruler.point.line++;
                ruler.point.column = 0;
            }
            else started = true;

            // Split on words
            foreach (word, penPosition; Typeface.eachWord!splitter(ruler, line, wrap)) {

                const startIndex = index;

                index += word.length;

                // Keep the ruler's location in sync
                ruler.point.length = index;
                ruler.point.column += word.length;

                // If we're in the update range (iterating through newly added text), we need to periodically write
                // rulers to cache
                if (startIndex < _updateRangeEnd) {

                    // Delete any outdated checkpoint in the cache
                    // TODO This might not even be necessary — cache should have already purged these points
                    while (!rulers.empty && index >= rulers.front.point.length) {

                        rulers.removeFront();

                    }

                    // Regularly create a checkpoint in the cache
                    if (index >= lastCheckpoint + checkpointDistance) {

                        lastCheckpoint = index;
                        _cache.insert(ruler.point, ruler);
                        () @trusted {
                            // Inferred @safe on newer compilers, but @system on LDC 1.28
                            rulers = query(&_cache, index);
                        }();
                        assert(rulers.front == ruler);
                        rulers.popFront();

                    }

                }

                // We're measuring text that should already have checkpoints written to cache.
                // We just need to compare with existing checkpoints and update them if necessary.
                else while (!rulers.empty && index >= rulers.front.point.length) {

                    // Checkpoints are made on word breaks, so they should be remain consistent
                    if (index != rulers.front.point.length) {
                        // TODO This should be relaxed in the future for nonbreaking text or user-inserted checkpoints
                        assert(false, format!"Checkpoint found at %s (%s...) in word(%s); word breaks are at %s and %s"(
                            rulers.front.point.length, value[rulers.front.point.length..$].take(10),
                            word, startIndex, index));
                    }

                    // X position is different, override the ruler and continue measurements
                    if (abs(rulers.front.penPosition.x - ruler.penPosition.x) >= epsilon.x) {
                        rulers.front = ruler;
                        rulers.popFront();
                        continue;
                    }

                    // Only Y position is different, stop here and save the offset
                    else if (abs(rulers.front.penPosition.y - ruler.penPosition.y) >= epsilon.y) {
                        yOffset = ruler.penPosition.y - rulers.front.penPosition.y;
                        rulers.front = ruler;
                        rulers.popFront();
                        break lines;
                    }

                    // No difference, stop
                    else break lines;

                }

            }

        }

        // The remaining lines have no changes, so we can just apply the same offset we did on the last line
        // TODO Should textSize be tracked by TextRuler? It could be faster.
        for (; !rulers.empty; rulers.popFront) {
            auto thisRuler = rulers.front;
            thisRuler.penPosition.y += yOffset;
            thisRuler.textSize.y += yOffset;
            thisRuler.textSize.x = max(thisRuler.textSize.x, ruler.textSize.x);
            rulers.front = thisRuler;
        }

        // Now that the cache is built, we can find out what the position of the last character is so we can get
        // the bounding box
        _updateRangeStart = 0;
        _updateRangeEnd = 0;
        assert(isMeasured);
        ruler = requireRulerAt(value.length);
        _sizeDots = ruler.textSize;

        // Collapse the text if it's 0 on any axis
        if (_sizeDots.x == 0 || _sizeDots.y == 0) {
            _sizeDots = Vector2();
        }

    }

    bool isMeasured() const {

        return _cache !is _cache.init
            && _updateRangeStart == _updateRangeEnd;

    }

    /// `intervalAt` gets the position of a character in the text in terms of lines and columns.
    ///
    /// Params:
    ///     index = Index of the character in the text.
    /// Returns:
    ///     Text interval between the start of text and the given index. This is effectively the 0-indexed
    ///     line and column numbers of the character.
    TextInterval intervalAt(size_t index) {

        auto ruler = freshCacheQuery(index).front;
        return ruler.point + TextInterval(value[ruler.point.length .. index]);

    }

    /// `rulerAt` gets measurement data for the given text position. This data can be used to map characters to their
    /// screen position or find their size.
    ///
    /// For this function to work, measurement data must be available; make sure `resize` was called beforehand. This
    /// will be checked at runtime.
    ///
    /// Returns:
    ///     Text ruler with text measurement data from the start of the text to the given character, not including
    ///     queried character. The ruler has an extra `point` field, indicating distance from the start of the text.
    /// Params:
    ///     index = Index of the requested character.
    ///     preferNextLine = If the index is between two characters on different visual lines (and neither is a line
    ///         break), decides which of them should be used.
    CachedTextRuler rulerAt(size_t index, bool preferNextLine = false)
    in (_cache !is _cache.init, "Text was not measured. Call `resize()` first.")
    do {

        // TODO Custom text breaking

        /// Returns the longest unbreakable substring of the given value.
        Rope unbreakableChars(Rope value) {

            // Split on lines
            auto lines = value.byLine;
            if (lines.empty) return Rope.init;

            // Split on words
            auto chunks = Typeface.defaultWordChunks(lines.front);
            if (chunks.empty) return Rope.init;

            // Return empty string if the result starts with whitespace
            if (chunks.front.byDchar.front.isWhite) return value.init;

            // Return first word only
            return chunks.front;

        }

        alias splitter = Typeface.defaultWordChunks;

        auto ruler = freshCacheQuery(index).front;
        bool started;

        assert(ruler.typeface !is null);

        // Found an exact match
        if (index == ruler.point.length) return ruler;

        // Check if the caret follows unbreakable characters
        // If the caret is surrounded by unbreakable characters, include them in the output to make sure the
        // word is wrapped correctly
        const unbreakablePrefix = unbreakableChars(
            value[0 .. index].wordBack(true)
        );
        const unbreakableSuffix = unbreakablePrefix.empty && !preferNextLine
            ? Rope.init
            : unbreakableChars(value[index .. $]);

        const start = ruler.point.length;
        const end   = index + unbreakableSuffix.length;

        // Measure characters between the checkpoint and the queried word
        foreach (line; value[start .. end].byLine) {

            if (started) {
                ruler.startLine();
                ruler.point.line++;
                ruler.point.column = 0;
            }
            else started = true;

            ruler.point.length += line.withSeparator.length;
            ruler.point.column += line.length;

            // Split on words, but don't do anything
            foreach (word, penPosition; Typeface.eachWord!splitter(ruler, line, _wrap)) { }

        }

        // If the position is mid-word, we have to remove the suffix
        // TODO textSize might be incorrect here
        ruler.penPosition.x -= ruler.typeface.measure(unbreakableSuffix[]).x;

        // The ruler cannot wrap in the middle of the word
        ruler.canWrap = false;

        return ruler;

    }

    /// Find a text index corresponding to a screen position
    ///
    /// Params:
    ///     needle = Position of the character, starting with the top-left corner of the text.
    ///         `rulerAtPosition` uses pixels (recommended), `rulerAtPositionDots` uses screen dots.
    /// Returns:
    ///     Text ruler with text measurement data from the start of the text to the given character, not including
    ///     queried character. The ruler has an extra `point` field, indicating distance from the start of the text.
    CachedTextRuler rulerAtPosition(CanvasIO canvasIO, Vector2 needle) {
        return rulerAtPositionDots(
            canvasIO.toDots(needle));
    }

    /// ditto
    CachedTextRuler rulerAtPositionDots(Vector2 needle) {

        // TODO RTL support

        alias splitter = Typeface.defaultWordChunks;

        // Find the closest relevant ruler in the cache
        auto ruler = queryPosition(&_cache, needle.y).front;

        const start = ruler.point.length;

        // Find the word; find a matching line
        foreach (line; value[start .. $].byLine) {

            const nextLine = ruler.point.length + line.withSeparator.length;

            scope (exit) {
                ruler.startLine();
                ruler.point = TextInterval(nextLine, ruler.point.line + 1, 0);
            }

            auto lastWord = ruler;

            // Split on words
            foreach (word, wordPosition; eachWord!splitter(ruler, line, _wrap)) {

                const wordInterval = TextInterval(word.length, 0, word.length);

                alias wordEnd = ruler;

                // Set wordStart and wordEnd rulers
                auto wordStart = ruler;
                wordStart.penPosition = wordPosition;
                wordEnd.point += wordInterval;
                scope (exit) lastWord = wordEnd;

                // If we're not on the target line, there's nothing specific to do to these words
                if (ruler.caret.end.y < needle.y) continue;

                // Passed the line without matching anything
                if (ruler.caret.start.y > needle.y && lastWord.caret.start.y <= needle.y) return lastWord;

                // Detect when the caret passes the selected word;
                // Compare both pen position before the word (wordPosition) and after (ruler.penPosition)
                // If they're on the opposite side of the needle, we've got a match.
                const passed = (wordPosition.x <= needle.x && ruler.penPosition.x >= needle.x)
                    || (wordPosition.x >= needle.x && ruler.penPosition.x <= needle.x);

                // Search the word for the needle, if it's known it is inside
                if (passed) return indexAtDotsWord(wordStart, wordEnd.point, needle.x);

            }

            if (ruler.caret.end.y >= needle.y) return ruler;

        }

        // Output the end of the sentence
        // TODO RTL and right alignment
        ruler.canWrap = false;
        return ruler;

    }

    private CachedTextRuler requireRulerAt(size_t index) {

        auto ruler = rulerAt(index);
        _cache.insert(ruler.point, ruler);
        return ruler;

    }

    /// Find a text index corresponding to a screen position
    ///
    /// This function may return an index equal to text length if the position is at the end of text.
    ///
    /// Params:
    ///     needle = Position of the character, starting with the top-left corner of the text.
    ///         `indexAt` uses pixels (recommended), `indexAtDots` uses screen dots.
    /// Returns:
    ///     Index of a matching character, or the same index + 1 if the point is to its right.
    ///     If pressed out of bounds, returns the closest character of the line, or the last character in the text.
    size_t indexAt(CanvasIO canvasIO, Vector2 needle) {
        return indexAtDots(
            canvasIO.toDots(needle));
    }

    /// ditto
    size_t indexAtDots(Vector2 needle) {
        return rulerAtPositionDots(needle).point.length;
    }

    private CachedTextRuler indexAtDotsWord(CachedTextRuler wordStart, TextInterval wordEndPoint, float needle) {

        import std.utf : codeLength;

        // Now that the word of interest was found, it's time to search for the exact character
        auto ruler = wordStart;
        auto bestMatchDistance = float.infinity;
        auto bestMatch = ruler;

        const word = value[wordStart.point.length .. wordEndPoint.length];

        foreach (character; word.byDchar) {

            ruler.canWrap = false;

            const characterLength = character.codeLength!char;

            auto start = ruler;
            ruler.addWord(only(character));
            ruler.point.length += characterLength;
            ruler.point.column += characterLength;
            auto end = ruler;

            const middlePosition = start.penPosition.x + (end.penPosition.x - start.penPosition.x) / 2;
            const distance = abs(needle - middlePosition);

            // Match against either half of the text
            // TODO LTR support
            // TODO shortcircuit
            if (distance < bestMatchDistance) {
                bestMatchDistance = distance;
                if (needle <= middlePosition) {
                    bestMatch = start;
                }
                else {
                    bestMatch = end;
                }
            }

        }

        bestMatch.canWrap = false;
        return bestMatch;

    }

    /// Reset the texture, destroying it and replacing it with a blank.
    void clearTextures(Vector2 dpi) {
        texture.format = Image.Format.palettedAlpha;
        texture.resize(_sizeDots, dpi, hasFastEdits);
    }

    /// Reset the texture, destroying it and replacing it with a blank.
    deprecated void clearTextures() {
        texture.format = Image.Format.palettedAlpha;
        texture.resize(_sizeDots, hasFastEdits);
    }

    /// Generate the textures, if not already generated.
    ///
    /// Params:
    ///     chunks = Indices of chunks that need to be regenerated.
    ///     position = Position of the text; If given, only on-screen chunks will be generated.
    ///     canvasIO = Canvas I/O to get DPI and clip area from.
    void generate(CanvasIO canvasIO, Vector2 position)
    in (canvasIO !is null, "CanvasIO is unavailable (null)")
    do {

        // Pick relevant chunks based on the crop area
        auto chunks = texture.visibleChunks(canvasIO, position);

        // Generate the text
        generateImpl(canvasIO, chunks.save);

        // Load the updated chunks
        foreach (chunkIndex; chunks) {
            texture.upload(canvasIO, chunkIndex,
                dpi(canvasIO));
        }

    }

<<<<<<< HEAD
=======
    /// ditto
    void generate(R)(R chunks) @trusted {
        generateImpl(null, chunks);

        // Load the updated chunks
        foreach (chunkIndex; chunks) {
            texture.upload(backend, chunkIndex,
                dpi(null));
        }
    }

>>>>>>> 69549f38
    /// ditto
    private void generateImpl(R)(CanvasIO canvasIO, R chunks) @trusted {

        // Empty, nothing to do
        if (chunks.empty) return;

        const scale = this.hidpiScale(canvasIO);
        auto style = node.pickStyle;
        auto typeface = style.getTypeface;

        // Apply sizing settings
        typeface.indentWidth = cast(int) (indentWidth * scale.x);
        style.setDPI(canvasIO.dpi);

        // Ignore chunks which have already been generated
        auto newChunks = chunks
            .filter!(index => !texture.chunks[index].isValid);

        // No chunks to render, stop here
        if (newChunks.empty) return;

        auto startY = +float.infinity;
        auto endY   = -float.infinity;

        // Clear the chunks
        foreach (chunkIndex; newChunks.save) {

            texture.clearImage(chunkIndex);

            // Find the topmost and bottommost chunk
            auto rect = texture.chunkRectangle(chunkIndex);
            if (rect.y < startY) startY = rect.y;
            if (rect.end.y > endY) endY = rect.end.y;

        }

        auto ruler = rulerAtPositionDots(Vector2(0, startY));
        bool started;

        const start = ruler.point.length;

        // Copy the layer range, make it infinite
        auto styleMap = this.styleMap.save.chain(TextStyleSlice.init.repeat);

        // Run through the text
        foreach (line; value[start .. $].byLine) {

            auto index = start + line.index;

            if (started) {
                ruler.startLine();
            }
            else started = true;

            // Stop when reached the end of the drawable area
            if (ruler.caret.y > endY) break;

            // Split on words
            // TODO use the splitter provided when resizing
            foreach (word, penPosition; Typeface.eachWord(ruler, line, _wrap)) {

                const wordEnd = index + word.length;

                // Split the word based on the layer map
                // Draw each fragment separately
                while (index != wordEnd) {

                    const remaining = wordEnd - index;
                    auto wordFragment = word[$ - remaining .. $];
                    auto range = styleMap.front;

                    // Advance the layer map if the index is past the end of the current fragment
                    if (index >= range.end) {
                        styleMap.popFront;
                        continue;
                    }

                    ubyte styleIndex;

                    // This fragment matches a style from the style map,
                    // activate the style
                    if (index >= range.start) {

                        // Find the end of the range
                        const end = min(wordEnd, range.end) - index;
                        wordFragment = wordFragment[0 .. end];
                        styleIndex = range.styleIndex;

                    }

                    // There's a split later in this word, draw up to that fragment
                    else if (range.start < wordEnd) {

                        wordFragment = wordFragment[0 .. range.start - index];

                    }

                    const currentPenPosition = penPosition;

                    // Draw the fragment to selected chunks
                    foreach (chunkIndex; newChunks) {

                        const chunkRect = texture.chunkRectangle(chunkIndex);

                        // Ignore chunks this word is not in the bounds of
                        const startCaret = ruler.caret(currentPenPosition);
                        const endCaret = ruler.caret();
                        const wordRect = Rectangle(
                            (startCaret.start).tupleof,
                            (endCaret.end - startCaret.start).tupleof,
                        );
                        const relevant = overlap(chunkRect, wordRect);

                        if (!relevant) continue;

                        // Get pen position relative to this chunk
                        auto relativePenPosition = currentPenPosition - chunkRect.start;

                        // Note: relativePenPosition is passed by ref
                        auto image = texture.chunks[chunkIndex].image;
                        typeface.drawLine(image, relativePenPosition, wordFragment, styleIndex);

                        // Update the pen position; Result of this should be the same for each chunk
                        penPosition = relativePenPosition + chunkRect.start;

                    }

                    // Update the index
                    index += wordFragment.length;

                }

            }

        }

    }

    /// ditto
    void draw(CanvasIO canvasIO, const Style style, Vector2 position) {
        scope const Style[1] styles = [style];
        draw(canvasIO, styles, position);
    }

    /// ditto
    void draw(CanvasIO canvasIO, scope const Style[] styles, Vector2 position)
    in (canvasIO !is null, "CanvasIO is unavailable (null)")
    in (styles.length >= 1, "At least one style must be passed to draw(Style[], Vector2)")
    do {
        import std.math;
        import fluid.utils;

        const rectangle = Rectangle(position.tupleof, size.tupleof);
        const screen = canvasIO.cropArea;

        // Ignore if offscreen
        if (!screen.empty && !overlap(rectangle, screen.front)) return;

        // Regenerate visible textures
        generate(canvasIO, position);

        // Make space in the texture's palette
        if (texture.palette.length != styles.length)
            texture.palette.length = styles.length;

        // Fill it with text colors of each of the styles
        styles.map!"a.textColor".copy(texture.palette);

        // Draw the texture if present
        texture.drawAlign(canvasIO, rectangle);

    }

    string toString() const {
        import std.conv : to;
        return _value.to!string;
    }

}

struct TextStyleSlice {

    /// Start and end of this slice. Start is inclusive, end is exclusive. The range may exceed text boundaries.
    auto start = size_t.max;

    /// ditto
    auto end = size_t.max;

    invariant(start <= end);

    /// Index of the style to be assigned to the text covered by this slice.
    ubyte styleIndex;

    ptrdiff_t opCmp(const TextStyleSlice that) const {

        return cast(ptrdiff_t) this.start - cast(ptrdiff_t) that.start;

    }

    /// Apply some offset to the slice.
    TextStyleSlice offset(int offset) const {

        return TextStyleSlice(start + offset, end + offset, styleIndex);

    }

}

@("Text.measure correctly updates checkpoints in the same line")
unittest {

    import fluid.label;

    const repeatedText = "A checkpoint will be placed after every occurence of this sentence. ";
    const occurences = 4;

    auto root = label(
        repeatedText.repeat(occurences).join,
    );
    root.draw();

    foreach (i; 0..occurences) {
        root.text.requireRulerAt((i + 1) * repeatedText.length);
    }

    const endOfText = root.text.rulerAt(root.text.length);

    // placed -> replaced
    root.text.replace(21, 27, "replaced");
    root.draw();

    const newEnd = root.text.rulerAt(root.text.length);

    assert(newEnd.penPosition.y >= endOfText.penPosition.y);

}

@("Text.measure correctly updates checkpoints on different lines")
unittest {

    import fluid.label;

    const repeatedText = "A checkpoint will be placed after every occurence of this sentence.\n";
    const occurences = 20;

    auto root = label(
        repeatedText.repeat(occurences).join,
    );
    root.draw();

    // Add checkpoints between every word to make sure the behavior is consistent
    foreach (i; 0..occurences) {
        auto index = i * repeatedText.length;
        foreach (word; breakWords(repeatedText.chomp)) {
            index += word.length;
            root.text.requireRulerAt(index);
        }
    }

    const endOfText = root.text.rulerAt(root.text.length);

    root.text.replace(21, 27, "\n");
    root.draw();

    const newEnd = root.text.rulerAt(root.text.length);

    assert(newEnd.penPosition.y >= endOfText.penPosition.y);

}

@("Rulers cannot appear in the middle of a long word")
unittest {

    import fluid.label;
    import fluid.text.cache;
    import text.text : testTheme;  // from tests

    auto root = label(testTheme, "");

    foreach (i; 0..50) {

        root.text ~= "helloworld";
        root.draw();

    }

    const startRuler = root.text.rulerAt(0);
    const endRuler = root.text.rulerAt(root.text.length);

    assert(startRuler.penPosition.y == endRuler.penPosition.y);
    assert(query(&root.text._cache, 0).walkLength == 2);

}<|MERGE_RESOLUTION|>--- conflicted
+++ resolved
@@ -954,20 +954,6 @@
 
     }
 
-<<<<<<< HEAD
-=======
-    /// ditto
-    void generate(R)(R chunks) @trusted {
-        generateImpl(null, chunks);
-
-        // Load the updated chunks
-        foreach (chunkIndex; chunks) {
-            texture.upload(backend, chunkIndex,
-                dpi(null));
-        }
-    }
-
->>>>>>> 69549f38
     /// ditto
     private void generateImpl(R)(CanvasIO canvasIO, R chunks) @trusted {
 
