--- conflicted
+++ resolved
@@ -253,13 +253,9 @@
         // Within this function, we deduce how much of the space we should actually use, and align the node
         // within the space.
 
-<<<<<<< HEAD
-        import std.algorithm : all, min;
-=======
-        import std.algorithm : min, max;
+        import std.algorithm : all, min, max;
 
         assert(!toRemove, "A toRemove child wasn't removed from container.");
->>>>>>> 1df1e75c
 
         // If hidden, don't draw anything
         if (hidden) return;
