name: Run all tests
on:
  push:
    branches-ignore:
      - main

jobs:
  test:
    name: DUB tests
    strategy:
      fail-fast: false
      matrix:
        os: [ubuntu-latest, windows-latest, macOS-latest, macos-13]
        dc: [dmd, ldc, ldc-1.28.1]
        #dub: [dub, redub]
        #os: [ubuntu-latest, windows-latest]  # DEBUG
        dub: [dub]                           # DEBUG
        exclude:
          - { os: macos-latest, dc: dmd }
          - { os: macos-13, dc: dmd }

    runs-on: ${{ matrix.os }}
    env: 
      DUB: dub
    steps:
      - uses: actions/checkout@v4
      - name: Install D compiler
        uses: dlang-community/setup-dlang@v2
        with:
          compiler: ${{ matrix.dc }}

      - name: Install Redub
        if: matrix.dub == 'redub'
        shell: bash
        run: |
          dub fetch redub
          echo "DUB=dub run redub" >> "$GITHUB_ENV"

<<<<<<< HEAD
      - name: Test moduleView
        shell: bash
        run: |
          git tag v0.8.0  # Workaround future release, dependency of fluid-tree-sitter
          $DUB test :module-view -d Fluid_BuildMessages
        if: matrix.dc != 'ldc-1.28.1'
=======
      # - name: Test moduleView
      #   shell: bash
      #   run: $DUB test :module-view -d Fluid_BuildMessages
      #   if: matrix.dc != 'ldc-1.28.1'
>>>>>>> 2348ae5d

      - name: Compile tour
        shell: bash
        run: $DUB build :tour
        if: matrix.dc != 'ldc-1.28.1'

      - name: Run tests
        shell: bash
        run: $DUB test<|MERGE_RESOLUTION|>--- conflicted
+++ resolved
@@ -36,19 +36,10 @@
           dub fetch redub
           echo "DUB=dub run redub" >> "$GITHUB_ENV"
 
-<<<<<<< HEAD
-      - name: Test moduleView
-        shell: bash
-        run: |
-          git tag v0.8.0  # Workaround future release, dependency of fluid-tree-sitter
-          $DUB test :module-view -d Fluid_BuildMessages
-        if: matrix.dc != 'ldc-1.28.1'
-=======
       # - name: Test moduleView
       #   shell: bash
       #   run: $DUB test :module-view -d Fluid_BuildMessages
       #   if: matrix.dc != 'ldc-1.28.1'
->>>>>>> 2348ae5d
 
       - name: Compile tour
         shell: bash
